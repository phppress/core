--- conflicted
+++ resolved
@@ -295,11 +295,11 @@
             throw new Exception\CircularDependency(
                 Exception\Message::CIRCULAR_DEPENDENCY->getMessage(implode(' -> ', $this->dependencyStack), $class),
             );
+
         }
 
         $this->dependencyStack[] = $class;
 
-<<<<<<< HEAD
         try {
             /** @var ReflectionClass $reflection */
             [$reflection, $dependencies] = $this->getDependencies($class, $constructorParams);
@@ -317,9 +317,6 @@
 
             throw $e;
         }
-=======
-        return $reflection->newInstanceArgs($resolveDependencies);
->>>>>>> a2627488
     }
 
     /**
